"""
Contains factories that are used for mocking certain requests/responses
from AssemblyAI's API.
"""

from enum import Enum
from functools import partial
from typing import Any, Callable, Dict

import factory
import factory.base

import assemblyai as aai
from assemblyai import types


class TimestampFactory(factory.Factory):
    class Meta:
        model = aai.Timestamp

    start = factory.Faker("pyint")
    end = factory.Faker("pyint")


class WordFactory(factory.Factory):
    class Meta:
        model = aai.Word

    text = factory.Faker("word")
    start = factory.Faker("pyint")
    end = factory.Faker("pyint")
    confidence = factory.Faker("pyfloat", min_value=0.0, max_value=1.0)
    speaker = "1"
    channel = "1"


class UtteranceWordFactory(WordFactory):
    class Meta:
        model = aai.UtteranceWord

    speaker = "1"
    channel = "1"


class UtteranceFactory(UtteranceWordFactory):
    class Meta:
        model = aai.Utterance

    words = factory.List([factory.SubFactory(UtteranceWordFactory)])


class ChapterFactory(factory.Factory):
    class Meta:
        model = types.Chapter

    summary = factory.Faker("sentence")
    headline = factory.Faker("sentence")
    gist = factory.Faker("sentence")
    start = factory.Faker("pyint")
    end = factory.Faker("pyint")


class BaseTranscriptFactory(factory.Factory):
    class Meta:
        model = types.BaseTranscript

    language_code = "en"
    audio_url = factory.Faker("url")
    punctuate = True
    format_text = True
    multichannel = None
    dual_channel = None
    webhook_url = None
    webhook_auth_header_name = None
    audio_start_from = None
    audio_end_at = None
    word_boost = None
    boost_param = None
    filter_profanity = False
    redact_pii = False
    redact_pii_audio = False
    redact_pii_policies = None
    redact_pii_sub = None
    speaker_labels = False
    content_safety = False
    iab_categories = False
    custom_spelling = None
    disfluencies = False
    sentiment_analysis = False
    auto_chapters = False
    entity_detection = False
    summarization = False
    summary_model = None
    summary_type = None
    auto_highlights = False
    language_detection = False
    speech_threshold = None


class BaseTranscriptResponseFactory(BaseTranscriptFactory):
    class Meta:
        model = types.TranscriptResponse

    id = factory.Faker("uuid4")
    status = aai.TranscriptStatus.completed
    error = None
    text = factory.Faker("text")
    words = factory.List([factory.SubFactory(WordFactory)])
    utterances = factory.List([factory.SubFactory(UtteranceFactory)])
    confidence = factory.Faker("pyfloat", min_value=0.0, max_value=1.0)
    audio_duration = factory.Faker("pyint")
    webhook_auth = False
    webhook_status_code = None


class TranscriptDeletedResponseFactory(BaseTranscriptResponseFactory):
    language_code = None
    audio_url = "http://deleted_by_user"
    text = "Deleted by user."
    words = None
    utterances = None
    confidence = None
    punctuate = None
    format_text = None
    dual_channel = None
    multichannel = None
    webhook_url = "http://deleted_by_user"
    webhook_status_code = None
    webhook_auth = False
    # webhook_auth_header_name = None  # not yet supported in SDK
    speed_boost = None
    auto_highlights = None
    audio_start_from = None
    audio_end_at = None
    word_boost = None
    boost_param = None
    filter_profanity = None
    redact_pii_audio = None
    # redact_pii_quality = None # not yet supported in SDK
    redact_pii_policies = None
    redact_pii_sub = None
    speaker_labels = None
    error = None
    content_safety = None
    iab_categories = None
    content_safety_labels = None
    iab_categories = None
    language_detection = None
    custom_spelling = None
    # cluster_id = None  # not yet supported in SDK
    # custom_topics = None  # not yet supported in SDK
    # topics = None  # not yet supported in SDK
    speech_threshold = None
    chapters = None
    entities = None
    speakers_expected = None
    summary = None
    sentiment_analysis = None


class TranscriptCompletedResponseFactory(BaseTranscriptResponseFactory):
    pass


class TranscriptCompletedResponseFactoryBest(BaseTranscriptResponseFactory):
    speech_model = "best"


class TranscriptCompletedResponseFactoryNano(BaseTranscriptResponseFactory):
    speech_model = "nano"


class TranscriptQueuedResponseFactory(BaseTranscriptFactory):
    class Meta:
        model = types.TranscriptResponse

    id = factory.Faker("uuid4")
    status = aai.TranscriptStatus.queued
    text = None
    words = None
    utterances = None
    confidence = None
    audio_duration = None


class TranscriptProcessingResponseFactory(BaseTranscriptFactory):
    class Meta:
        model = types.TranscriptResponse

    id = factory.Faker("uuid4")
    status = aai.TranscriptStatus.processing
    text = None
    words = None
    utterances = None
    confidence = None
    audio_duration = None


class TranscriptErrorResponseFactory(BaseTranscriptFactory):
    class Meta:
        model = types.TranscriptResponse

    status = aai.TranscriptStatus.error
    error = "Aw, snap!"


class TranscriptRequestFactory(BaseTranscriptFactory):
    class Meta:
        model = types.TranscriptRequest


class PageDetails(factory.Factory):
    class Meta:
        model = types.PageDetails

    current_url = factory.Faker("url")
    limit = 10
    next_url = None
    prev_url = None
    result_count = 2


class TranscriptItem(factory.Factory):
    class Meta:
        model = types.TranscriptItem

    audio_url = factory.Faker("url")
    created = factory.Faker("iso8601")
    id = factory.Faker("uuid4")
    resource_url = factory.Faker("url")
    status = aai.TranscriptStatus.completed
    completed = None
    error = None


class ListTranscriptResponse(factory.Factory):
    class Meta:
        model = types.ListTranscriptResponse

    page_details = factory.SubFactory(PageDetails)
    transcripts = factory.List(
        [
            factory.SubFactory(TranscriptItem),
            factory.SubFactory(TranscriptItem),
        ]
    )


class LemurRequestDetails(factory.Factory):
    class Meta:
        model = types.LemurRequestDetails

    request_endpoint = factory.Faker("text")
    temperature = factory.Faker("pyfloat")
    final_model = factory.Faker("text")
    max_output_size = factory.Faker("pyint")
<<<<<<< HEAD
    created_at = factory.Faker("date")
=======
    created_at = factory.Faker("iso8601")
>>>>>>> 22bb1070


class LemurTaskRequestDetails(LemurRequestDetails):
    """Request details specific to LeMUR task operations"""

    request_endpoint = "/lemur/v3/task"
    prompt = factory.Faker("text")


class LemurSummaryRequestDetails(LemurRequestDetails):
    """Request details specific to LeMUR summary operations"""

    request_endpoint = "/lemur/v3/summary"
    context = factory.LazyFunction(lambda: {"key": "value"})
    answer_format = factory.Faker("sentence")


class LemurQuestionRequestDetails(LemurRequestDetails):
    """Request details specific to LeMUR question-answer operations"""

    request_endpoint = "/lemur/v3/question-answer"
    questions = [
        {
            "question": "What is the main topic?",
            "answer_format": "short sentence",
            "context": "Meeting context",
        },
        {
            "question": "What is the sentiment?",
            "answer_options": ["positive", "negative", "neutral"],
        },
    ]


class LemurUsage(factory.Factory):
    class Meta:
        model = types.LemurUsage

    input_tokens = factory.Faker("pyint")
    output_tokens = factory.Faker("pyint")


class LemurQuestionAnswer(factory.Factory):
    class Meta:
        model = types.LemurQuestionAnswer

    question = factory.Faker("text")
    answer = factory.Faker("text")


class LemurQuestionResponse(factory.Factory):
    class Meta:
        model = types.LemurQuestionResponse

    request_id = factory.Faker("uuid4")
    usage = factory.SubFactory(LemurUsage)
    response = factory.List(
        [
            factory.SubFactory(LemurQuestionAnswer),
            factory.SubFactory(LemurQuestionAnswer),
        ]
    )


class LemurSummaryResponse(factory.Factory):
    class Meta:
        model = types.LemurSummaryResponse

    request_id = factory.Faker("uuid4")
    usage = factory.SubFactory(LemurUsage)
    response = factory.Faker("text")


class LemurActionItemsResponse(factory.Factory):
    class Meta:
        model = types.LemurActionItemsResponse

    request_id = factory.Faker("uuid4")
    usage = factory.SubFactory(LemurUsage)
    response = factory.Faker("text")


class LemurTaskResponse(factory.Factory):
    class Meta:
        model = types.LemurTaskResponse

    request_id = factory.Faker("uuid4")
    usage = factory.SubFactory(LemurUsage)
    response = factory.Faker("text")


class LemurStringResponse(factory.Factory):
    class Meta:
        model = types.LemurStringResponse

    request_id = factory.Faker("uuid4")
    usage = factory.SubFactory(LemurUsage)
    response = factory.Faker("text")
    request = factory.SubFactory(LemurRequestDetails)


# Factories specifically for get_response endpoint tests (include request field)
class LemurTaskResponseWithRequest(factory.Factory):
    class Meta:
        model = types.LemurTaskResponse

    request_id = factory.Faker("uuid4")
    usage = factory.SubFactory(LemurUsage)
    response = factory.Faker("text")
    request = factory.SubFactory(LemurTaskRequestDetails)


class LemurSummaryResponseWithRequest(factory.Factory):
    class Meta:
        model = types.LemurSummaryResponse

    request_id = factory.Faker("uuid4")
    usage = factory.SubFactory(LemurUsage)
    response = factory.Faker("text")
    request = factory.SubFactory(LemurSummaryRequestDetails)


class LemurQuestionResponseWithRequest(factory.Factory):
    class Meta:
        model = types.LemurQuestionResponse

    request_id = factory.Faker("uuid4")
    usage = factory.SubFactory(LemurUsage)
    response = factory.List(
        [
            factory.SubFactory(LemurQuestionAnswer),
            factory.SubFactory(LemurQuestionAnswer),
        ]
    )
    request = factory.SubFactory(LemurQuestionRequestDetails)


class LemurPurgeResponse(factory.Factory):
    class Meta:
        model = types.LemurPurgeResponse

    request_id = factory.Faker("uuid4")
    request_id_to_purge = factory.Faker("uuid4")
    deleted = True


class WordSearchMatchFactory(factory.Factory):
    class Meta:
        model = types.WordSearchMatch

    text = factory.Faker("text")
    count = factory.Faker("pyint")
    timestamps = [(123, 456)]
    indexes = [123, 456]


class WordSearchMatchResponseFactory(factory.Factory):
    class Meta:
        model = types.WordSearchMatchResponse

    total_count = factory.Faker("pyint")

    matches = factory.List([factory.SubFactory(WordSearchMatchFactory)])


class SentenceFactory(WordFactory):
    class Meta:
        model = types.Sentence

    words = factory.List([factory.SubFactory(WordFactory)])


class ParagraphFactory(SentenceFactory):
    class Meta:
        model = types.Paragraph


class SentencesResponseFactory(factory.Factory):
    class Meta:
        model = types.SentencesResponse

    sentences = factory.List([factory.SubFactory(SentenceFactory)])
    confidence = factory.Faker("pyfloat", min_value=0.0, max_value=1.0)
    audio_duration = factory.Faker("pyint")


class ParagraphsResponseFactory(factory.Factory):
    class Meta:
        model = types.ParagraphsResponse

    paragraphs = factory.List([factory.SubFactory(ParagraphFactory)])
    confidence = factory.Faker("pyfloat", min_value=0.0, max_value=1.0)
    audio_duration = factory.Faker("pyint")


def generate_dict_factory(f: factory.Factory) -> Callable[[], Dict[str, Any]]:
    """
    Creates a dict factory from the given *Factory class.

    Args:
        f: The factory to create a dict factory from.
    """

    def stub_is_list(stub: factory.base.StubObject) -> bool:
        try:
            return all(k.isdigit() for k in stub.__dict__.keys())
        except AttributeError:
            return False

    def convert_dict_from_stub(stub: factory.base.StubObject) -> Dict[str, Any]:
        stub_dict = stub.__dict__
        for key, value in stub_dict.items():
            if isinstance(value, factory.base.StubObject):
                stub_dict[key] = (
                    [convert_dict_from_stub(v) for v in value.__dict__.values()]
                    if stub_is_list(value)
                    else convert_dict_from_stub(value)
                )
            elif isinstance(value, Enum):
                stub_dict[key] = value.value
        return stub_dict

    def dict_factory(f, **kwargs):
        stub = f.stub(**kwargs)
        stub_dict = convert_dict_from_stub(stub)
        return stub_dict

    return partial(dict_factory, f)<|MERGE_RESOLUTION|>--- conflicted
+++ resolved
@@ -254,11 +254,7 @@
     temperature = factory.Faker("pyfloat")
     final_model = factory.Faker("text")
     max_output_size = factory.Faker("pyint")
-<<<<<<< HEAD
-    created_at = factory.Faker("date")
-=======
     created_at = factory.Faker("iso8601")
->>>>>>> 22bb1070
 
 
 class LemurTaskRequestDetails(LemurRequestDetails):
