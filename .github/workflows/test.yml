name: Test Python 🐍 Versions + 3rd-party Deps
on:
  push:
    branches: ["master"]
  pull_request:
    branches: ["master"]
  schedule:
    - cron: "0 0 * * *"
  workflow_dispatch:

jobs:
  test:
    name: Python ${{ matrix.py }} on ${{ matrix.os }}
    runs-on: ${{ matrix.os }}
    strategy:
      fail-fast: false
      matrix:
        py:
          - "3.11"
          - "3.10"
          - "3.9"
        os:
          - ubuntu-22.04
    steps:
      - uses: actions/checkout@v3
        with:
          fetch-depth: 0
      - name: Setup python for test ${{ matrix.py }}
        uses: actions/setup-python@v4
        with:
          python-version: ${{ matrix.py }}
<<<<<<< HEAD
          cache: 'pip'
          cache-dependency-path: 'setup.py'
      - name: Cache tox environments
        uses: actions/cache@v3
        with:
          path: .tox
          key: tox-${{ matrix.os }}-${{ matrix.py }}-${{ hashFiles('tox.ini', 'setup.py') }}
          restore-keys: |
            tox-${{ matrix.os }}-${{ matrix.py }}-
=======
      - name: Install tox
        run: python -m pip install tox
>>>>>>> 28d6d646
      - name: Setup test suite
        run: |
          sudo apt-get update && sudo apt-get install -y portaudio19-dev
          python_version="${{ matrix.py }}"
          python_version="${python_version/./}"
          tox -f "py$python_version" -vvvv --notest
      - name: Run test suite
        run: |
          python_version="${{ matrix.py }}"
          python_version="${python_version/./}"
          tox -f "py$python_version" -vvvv --skip-pkg-install
        env:
          PYTEST_ADDOPTS: "-vv --durations=20"
          CI_RUN: "yes"<|MERGE_RESOLUTION|>--- conflicted
+++ resolved
@@ -29,7 +29,6 @@
         uses: actions/setup-python@v4
         with:
           python-version: ${{ matrix.py }}
-<<<<<<< HEAD
           cache: 'pip'
           cache-dependency-path: 'setup.py'
       - name: Cache tox environments
@@ -39,10 +38,8 @@
           key: tox-${{ matrix.os }}-${{ matrix.py }}-${{ hashFiles('tox.ini', 'setup.py') }}
           restore-keys: |
             tox-${{ matrix.os }}-${{ matrix.py }}-
-=======
       - name: Install tox
         run: python -m pip install tox
->>>>>>> 28d6d646
       - name: Setup test suite
         run: |
           sudo apt-get update && sudo apt-get install -y portaudio19-dev
