name: Test Python 🐍 Versions + 3rd-party Deps
on:
  push:
    branches: ["master"]
  pull_request:
    branches: ["master"]
  schedule:
    - cron: "0 0 * * *"
  workflow_dispatch:

jobs:
  test:
    name: Python ${{ matrix.py }} on ${{ matrix.os }}
    runs-on: ${{ matrix.os }}
    strategy:
      fail-fast: false
      matrix:
        py:
          - "3.11"
          - "3.10"
          - "3.9"
        os:
          - ubuntu-22.04
    steps:
      - uses: actions/checkout@v3
        with:
          fetch-depth: 0
      - name: Setup python for test ${{ matrix.py }}
        uses: actions/setup-python@v4
        with:
          python-version: ${{ matrix.py }}
<<<<<<< HEAD
      - name: Cache apt packages
        uses: actions/cache@v3
        with:
          path: |
            /var/cache/apt/archives
            /var/lib/apt/lists
          key: apt-${{ runner.os }}-portaudio
          restore-keys: |
            apt-${{ runner.os }}-
=======
          cache: 'pip'
          cache-dependency-path: 'setup.py'
      - name: Cache tox environments
        uses: actions/cache@v3
        with:
          path: .tox
          key: tox-${{ matrix.os }}-${{ matrix.py }}-${{ hashFiles('tox.ini', 'setup.py') }}
          restore-keys: |
            tox-${{ matrix.os }}-${{ matrix.py }}-
      - name: Install tox
        run: python -m pip install tox
>>>>>>> 914e08a0
      - name: Setup test suite
        run: |
          sudo apt-get update && sudo apt-get install -y portaudio19-dev
          python_version="${{ matrix.py }}"
          python_version="${python_version/./}"
          tox -f "py$python_version" -vvvv --notest
      - name: Run test suite
        run: |
          python_version="${{ matrix.py }}"
          python_version="${python_version/./}"
          tox -f "py$python_version" -vvvv --skip-pkg-install
        env:
          PYTEST_ADDOPTS: "-vv --durations=20"
          CI_RUN: "yes"<|MERGE_RESOLUTION|>--- conflicted
+++ resolved
@@ -29,7 +29,8 @@
         uses: actions/setup-python@v4
         with:
           python-version: ${{ matrix.py }}
-<<<<<<< HEAD
+          cache: 'pip'
+          cache-dependency-path: 'setup.py'
       - name: Cache apt packages
         uses: actions/cache@v3
         with:
@@ -39,9 +40,6 @@
           key: apt-${{ runner.os }}-portaudio
           restore-keys: |
             apt-${{ runner.os }}-
-=======
-          cache: 'pip'
-          cache-dependency-path: 'setup.py'
       - name: Cache tox environments
         uses: actions/cache@v3
         with:
@@ -51,7 +49,6 @@
             tox-${{ matrix.os }}-${{ matrix.py }}-
       - name: Install tox
         run: python -m pip install tox
->>>>>>> 914e08a0
       - name: Setup test suite
         run: |
           sudo apt-get update && sudo apt-get install -y portaudio19-dev
